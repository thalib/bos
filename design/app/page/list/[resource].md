--- conflicted
+++ resolved
@@ -4,7 +4,6 @@
 
 **File Location:** `frontend/app/pages/list/[resource].vue`
 
-<<<<<<< HEAD
 
 ## TDD Requirements
 
@@ -21,31 +20,22 @@
   it('should handle component mode switching')
   it('should manage global loading states')
   it('should integrate error handling across components')
-  it('should use the centralized resource store for all list state (data, loading, error, sort, filters, pagination)')
-  it('should not allow child components to fetch or manage their own data independently')
-  it('should use useApiService for all HTTP requests via the store')
-  it('should use useNotifyService for all notifications and error handling via the store')
 })
 ```
 
-
-## Page Architecture (Self-Contained Coordinator with Centralized Store)
+## Page Architecture (Self-Contained Coordinator)
 
 ```txt
 [resource].vue Page (Self-Contained Coordinator)
 ├── Mode Determination
-│   ├── Fetch menu configuration (via useApiService)
+│   ├── Fetch menu configuration
 │   ├── Determine form vs document mode
 │   └── Load appropriate components
-├── Centralized State Management
-│   ├── Use Pinia resource store (frontend/app/stores/resource.ts) for all list state
-│   ├── All data, loading, error, sort, filters, pagination, columns, schema, etc. managed in store
-│   └── No child component may fetch or manage its own data independently
 ├── Component Coordination
 │   ├── Header component (actions, search, filters)
 │   ├── MasterDetail component (main content)
 │   ├── Pagination component (navigation)
-│   └── Loading state management (from store)
+│   └── Loading state management
 ├── URL State Management
 │   ├── Route parameter extraction
 │   ├── Query parameter coordination
@@ -56,12 +46,11 @@
 │   ├── Cross-component communication
 │   ├── Action coordination
 │   └── Error boundary management
-└── API/Notify Integration
-    ├── All HTTP requests via useApiService (only in store)
-    ├── All notifications and error handling via useNotifyService (only in store)
+└── API Integration (useApiService)
+    ├── Menu configuration fetch
+    ├── Mode determination logic
     └── Global error handling
 ```
-
 
 ## Component Relationships
 
@@ -70,7 +59,6 @@
     A[Resource List Page] --> B[Header Component]
     A --> C[MasterDetail Component]
     A --> D[Pagination Component]
-    A --> S[Pinia Resource Store]
     
     B --> E[Search Component]
     B --> F[Filter Component]
@@ -83,11 +71,9 @@
     
     classDef coordinator fill:#e1f5fe
     classDef selfContained fill:#f3e5f5
-    classDef store fill:#e8f5e9
     classDef deprecated fill:#ffebee
     
     class A coordinator
-    class S store
     class B,C,D,E,F,G,H,I selfContained
     class J deprecated
 ```
@@ -125,15 +111,14 @@
 }
 ```
 
-
 ## Implementation Example
 
 ```html
-<!-- Resource List Page (with centralized Pinia store) -->
+<!-- Resource List Page -->
 <template>
   <div class="resource-page">
     <!-- Global Loading State -->
-    <div v-if="resourceStore.isLoading" class="initialization-loading">
+    <div v-if="isInitializing" class="initialization-loading">
       <div class="d-flex justify-content-center align-items-center min-vh-100">
         <div class="text-center">
           <div class="spinner-border text-primary mb-3" role="status">
@@ -143,6 +128,7 @@
         </div>
       </div>
     </div>
+    
     <!-- Main Content -->
     <div v-else class="resource-content">
       <!-- Page Header -->
@@ -161,6 +147,7 @@
             @search-applied="handleSearchUpdate"
           />
         </template>
+        
         <template #filters>
           <Filter
             :resource="resourceName"
@@ -169,6 +156,7 @@
           />
         </template>
       </Header>
+      
       <!-- Main Content Area -->
       <div class="main-content">
         <MasterDetail
@@ -178,6 +166,7 @@
           @selection-changed="handleSelectionChanged"
         />
       </div>
+      
       <!-- Pagination -->
       <div class="pagination-container">
         <Pagination
@@ -188,8 +177,9 @@
         />
       </div>
     </div>
+    
     <!-- Error Boundary -->
-    <div v-if="resourceStore.hasError" class="error-boundary">
+    <div v-if="hasGlobalError" class="error-boundary">
       <div class="alert alert-danger text-center">
         <i class="bi bi-exclamation-triangle me-2"></i>
         Failed to load {{ resourceName }}. 
@@ -199,75 +189,122 @@
       </div>
     </div>
   </div>
-=======
-
-## Page Structure
-
-```html
-<template>
-  <!-- Include the main component or layout here -->
-  <MainComponent />
->>>>>>> c011e3b7
 </template>
-```
-
-<<<<<<< HEAD
+
 <script setup lang="ts">
-import { computed } from 'vue'
+import { ref, computed, onMounted, watch } from 'vue'
 import { useRoute, useRouter } from 'vue-router'
-import { useResourceStore } from '@/stores/resource'
+import { useApiService } from '@/utils/api'
+import { useNotifyService } from '@/utils/notify'
+
 import Header from '@/components/Resource/Header.vue'
 import MasterDetail from '@/components/Resource/MasterDetail.vue'
 import Pagination from '@/components/Resource/Pagination.vue'
 import Search from '@/components/Resource/Search.vue'
 import Filter from '@/components/Resource/Filter.vue'
 
+// Route and services
 const route = useRoute()
 const router = useRouter()
-const resourceStore = useResourceStore()
-
+const apiService = useApiService()
+const notifyService = useNotifyService()
+
+// Reactive state
+const isInitializing = ref(true)
+const hasGlobalError = ref(false)
+const menuConfiguration = ref<any>(null)
+const resourcePermissions = ref<any>({})
+
+// Computed properties
 const resourceName = computed(() => route.params.resource as string)
-const resourceTitle = computed(() => resourceName.value.charAt(0).toUpperCase() + resourceName.value.slice(1))
-const componentMode = computed(() => resourceStore.schema?.mode === 'doc' ? 'document' : 'form')
-const canCreate = computed(() => resourceStore.schema?.permissions?.create !== false)
-const canExport = computed(() => resourceStore.schema?.permissions?.export !== false)
-const canImport = computed(() => resourceStore.schema?.permissions?.import !== false)
-
-// All event handlers should call store actions or update store state only
+
+const resourceTitle = computed(() => 
+  resourceName.value.charAt(0).toUpperCase() + resourceName.value.slice(1)
+)
+
+const componentMode = computed(() => {
+  return menuConfiguration.value?.mode === 'doc' ? 'document' : 'form'
+})
+
+const canCreate = computed(() => 
+  resourcePermissions.value.create !== false
+)
+
+const canExport = computed(() => 
+  resourcePermissions.value.export !== false
+)
+
+const canImport = computed(() => 
+  resourcePermissions.value.import !== false
+)
+
+// Initialize page
+onMounted(() => {
+  initializePage()
+})
+
+const initializePage = async () => {
+  try {
+    isInitializing.value = true
+    hasGlobalError.value = false
+    
+    // Fetch menu configuration to determine mode
+    const menuResponse = await apiService.get('menu/configuration', resourceName.value)
+    menuConfiguration.value = menuResponse.data
+    
+    // Fetch resource permissions
+    const permissionsResponse = await apiService.get('permissions', resourceName.value)
+    resourcePermissions.value = permissionsResponse.data || {}
+    
+    // Page is ready
+    isInitializing.value = false
+    
+  } catch (error) {
+    handleGlobalError('Failed to initialize page', error)
+  }
+}
+
+// Event handlers
 const handleHeaderAction = (payload: { action: string; data?: any }) => {
   switch (payload.action) {
     case 'create':
-      router.push({ name: `${resourceName.value}-create`, params: { resource: resourceName.value } })
+      navigateToCreate()
       break
     case 'export':
-      resourceStore.setMessage('Export initiated')
+      notifyService.info('Export initiated')
       break
     case 'import':
-      resourceStore.setMessage('Import initiated')
+      notifyService.info('Import initiated')
       break
     case 'refresh':
-      resourceStore.fetchData({ resource: resourceName.value })
+      refreshPageData()
       break
   }
 }
 
 const handleSearchUpdate = (payload: { search: string; hasResults: boolean }) => {
-  resourceStore.setSearch(payload.search)
+  // Search state is automatically managed by Search component
+  // This handler can be used for analytics or additional coordination
   if (payload.search && !payload.hasResults) {
-    resourceStore.setMessage(`No results found for "${payload.search}"`)
+    notifyService.info(`No results found for "${payload.search}"`)
   }
 }
 
 const handleFiltersUpdate = (payload: { filters: object; hasActiveFilters: boolean }) => {
-  resourceStore.setFilters(payload.filters)
+  // Filter state is automatically managed by Filter component
+  // This handler can be used for analytics or additional coordination
   if (payload.hasActiveFilters) {
-    resourceStore.setMessage('Filters applied')
+    notifyService.success('Filters applied')
   }
 }
 
 const handleSelectionChanged = (payload: { selectedItem: any }) => {
+  // Update URL to reflect selection
   if (payload.selectedItem) {
-    router.push({ params: { ...route.params, id: payload.selectedItem.id }, query: route.query })
+    router.push({
+      params: { ...route.params, id: payload.selectedItem.id },
+      query: route.query
+    })
   } else {
     const { id, ...params } = route.params
     router.push({ params, query: route.query })
@@ -275,100 +312,135 @@
 }
 
 const handlePageChanged = (payload: { page: number; perPage: number; totalItems: number }) => {
-  resourceStore.setPagination(payload.page, payload.perPage)
-}
-
+  // Pagination state is automatically managed by Pagination component
+  // This handler can be used for analytics or additional coordination
+}
+
+// Navigation helpers
+const navigateToCreate = () => {
+  router.push({
+    name: `${resourceName.value}-create`,
+    params: { resource: resourceName.value }
+  })
+}
+
+// Utility functions
 const getInitialFilters = () => {
   const filters: Record<string, any> = {}
+  
+  // Extract filter parameters from URL
   Object.entries(route.query).forEach(([key, value]) => {
     if (!['page', 'per_page', 'search', 'sort', 'dir'].includes(key)) {
       filters[key] = value
     }
   })
+  
   return filters
 }
 
+const refreshPageData = () => {
+  // Child components will handle their own refresh
+  notifyService.info('Refreshing data...')
+}
+
 const retryInitialization = () => {
-  resourceStore.fetchData({ resource: resourceName.value })
-}
+  initializePage()
+}
+
+// Error handling
+const handleGlobalError = (message: string, error: any) => {
+  console.error('[ResourcePage]', message, error)
+  hasGlobalError.value = true
+  isInitializing.value = false
+  notifyService.error(message)
+}
+
+// Watch for route changes
+watch(() => route.params.resource, (newResource) => {
+  if (newResource !== resourceName.value) {
+    initializePage()
+  }
+})
+
+// Meta information for the page
+useHead({
+  title: computed(() => `${resourceTitle.value} - BOS`),
+  meta: [
+    {
+      name: 'description',
+      content: computed(() => `Manage ${resourceTitle.value} in BOS application`)
+    }
+  ]
+})
 </script>
-=======
-The page acts as a self-contained coordinator with the following structure:
-
-- **Mode Determination**: Fetch menu configuration, determine mode (form/document), and load the appropriate components.
-- **Component Coordination**: Manage Header, MasterDetail, and Pagination components.
-- **URL State Management**: Synchronize route parameters, query parameters, and browser history.
-- **Global Event Handling**: Aggregate events, enable cross-component communication, and manage errors.
-- **API Integration**: Fetch menu configuration and handle global errors.
-
-## Component Relationships
->>>>>>> c011e3b7
-
-The following tree diagram represents the relationships between components:
-
+
+<style scoped>
+.resource-page {
+  min-height: 100vh;
+  display: flex;
+  flex-direction: column;
+}
+
+.main-content {
+  flex: 1;
+  overflow: hidden;
+}
+
+.pagination-container {
+  border-top: 1px solid var(--bs-border-color);
+  background-color: var(--bs-light);
+  padding: 1rem;
+}
+
+.initialization-loading {
+  position: fixed;
+  top: 0;
+  left: 0;
+  right: 0;
+  bottom: 0;
+  background-color: rgba(255, 255, 255, 0.9);
+  z-index: 9999;
+}
+
+.error-boundary {
+  position: sticky;
+  bottom: 0;
+  z-index: 1000;
+}
+</style>
 ```
-Resource List Page
-├── Header Component
-│   ├── Search Component
-│   └── Filter Component
-├── MasterDetail Component
-│   ├── List Component
-│   ├── Form Component
-│   └── DocumentView Component
-└── Pagination Component
-```
-
-the component receive the data from the page and reders it as the data to ui 
-
 
 ## Key Features
 
-<<<<<<< HEAD
-
-### Self-Contained Architecture with Centralized Store
-- **Centralized State**: All resource list state (data, loading, error, sort, filters, pagination, columns, schema, etc.) is managed in the Pinia resource store (`frontend/app/stores/resource.ts`).
-- **No Data Fetching in Components**: Child components must not fetch or manage their own data; they read/write state directly from the store.
-- **Minimal Props**: Components require minimal configuration from parent, and receive state via store.
-- **Event Coordination**: Page coordinates high-level events and updates store state; components do not manage API or notify logic.
+### Self-Contained Architecture
+- **Component Isolation**: Each child component manages its own state and API calls
+- **Minimal Props**: Components require minimal configuration from parent
+- **Event Coordination**: Page coordinates high-level events without managing component internals
 
 ### Mode Determination
-- **Dynamic Loading**: Determines form vs document mode from menu configuration (fetched via store action)
+- **Dynamic Loading**: Determines form vs document mode from menu configuration
 - **Component Switching**: Loads appropriate components based on resource type
-- **API Integration**: All HTTP requests via `useApiService` in the store only
+- **API Integration**: Fetches mode configuration from `MenuController.php`
 
 ### URL State Management
-- **Automatic Synchronization**: Child components sync their state with URL via store
+- **Automatic Synchronization**: Child components sync their state with URL
 - **Browser Navigation**: Full support for back/forward navigation
 - **Bookmarkable State**: All component states can be bookmarked and shared
 
 ### Error Handling
-- **Store-Level**: All error and notification handling is managed in the store using `useNotifyService`
-- **Component-Level**: Components display error state from store, but do not handle errors directly
-- **Page-Level**: Global error boundary for initialization failures (from store)
-- **User Feedback**: Comprehensive notification system via store
+- **Component-Level**: Each component handles its own errors
+- **Page-Level**: Global error boundary for initialization failures
+- **User Feedback**: Comprehensive notification system
 
 ## API Integration Reference
 
-
 **Endpoints Used:**
-- **Menu Config:** `GET /api/v1/menu/configuration/{resource}` (via store)
-- **Permissions:** `GET /api/v1/permissions/{resource}` (via store)
-
-**All API calls and error handling must be performed in the Pinia resource store using `useApiService` and `useNotifyService`.**
-
-**Child components must not perform their own API calls or error handling.**
-=======
-### Self-Contained Architecture
-- **Component Isolation**: Each child component manages its own state and API calls.
-- **Minimal Props**: Components require minimal configuration from the parent.
-- **Event Coordination**: The page handles high-level events without managing component internals.
-
-## API Integration
-
-### Error Handling
-
-- Error Handling: Coordinated via `frontend/app/utils/notify.ts`
->>>>>>> c011e3b7
+- **Menu Config:** `GET /api/v1/menu/configuration/{resource}`
+- **Permissions:** `GET /api/v1/permissions/{resource}`
+
+**Child Component APIs:** Inherited from individual component specifications
+
+**Error Handling:** Coordinated via `frontend/app/utils/notify.ts`
 
 ## Test-Driven Development (TDD)
 
